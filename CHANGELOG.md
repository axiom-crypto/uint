--- conflicted
+++ resolved
@@ -12,9 +12,7 @@
 ### Added
 
 - `bytemuck` feature ([#292])
-<<<<<<< HEAD
 - `Uint::is_zero() -> bool` ([#296])
-=======
 - `num-traits` features ([#298])
 
 [#292]: https://github.com/recmo/uint/pulls/292
@@ -23,7 +21,6 @@
 ### Fixed
 
 - `leading_ones` failed for non-aligned sizes.
->>>>>>> 585c5ceb
 
 ## [1.10.1] - 2023-07-30
 
