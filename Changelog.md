# Changelog

All notable changes to this project will be documented in this file.

The format is based on [Keep a Changelog](https://keepachangelog.com/en/1.0.0/),
and this project adheres to [Semantic Versioning](https://semver.org/spec/v2.0.0.html).

<!-- Section names: Added, Changed, Deprecated, Removed, Fixed, Security -->

## [Unreleased]

### Added

<<<<<<< HEAD
- `TryFrom<Uint> for usize`
- Hash type aliases (`H128`, `H160`, `H256`, `H512`), `From` and `Into` trait implementations for `primitive-types` hash types
=======
- `TryFrom<Uint>` for `isize` and `usize`
- Support for `bn-rs`
>>>>>>> a0ff1688

## [1.5.1] — 2022-10-24

### Changed

- Performance improvements in `wrapping_mul` and `from_bytes_be`.

## [1.5.0] — 2022-10-24

### Added

- Add `parity-scale-codec` support.
- Added unstable `algorithms::div` module and improved div algorithm.

## [1.4.1] — 2022-10-15

### Changed

- Made `primitive-types` version flexible.

## [1.4.0] — 2022-10-02

### Added

- Add `Pyo3` support.
- `from` now supports `Uint` arguments.
- `saturating_from`, `wrapping_from`, `to`, `wrapping_to`, `saturating_to`.
- `wrapping_from_limbs_slice`, `overflowing_from_limbs_slice`, `saturating_from_limbs_slice`.
- Add `zeroize` and `valuable` support.

### Changed

- `ToUintError` and `FromUintError` now contain wrapped value and other context.
- `from_uint` and `checked_from_uint` are now deprecated.

## [1.3.0] — 2022-06-08

### Added

- Added `inv_mod`, `mul_redc`, `gcd`, `gcd_extended`, `lcm`.
- Added `sqlx` support.

### Changed

- Renamed `ring_inverse` to `inv_ring`.

## [1.2.0] — 2022-06-03

### Added

- Added `reduce_mod`, `add_mod`, `mul_mod`, `pow_mod`.
- Added `num-bigint` and `ark-ff` support.
- Made `algorithms` public, but with unstable API for now.

### Changed

- Marked `Uint::as_limbs_mut` as unsafe.
- Unified `mul` implementations and move to `algorithms`.

### Fixed

- `uint!` macro incorrectly accepting hex digits in decimal.

## [1.1.0] — 2022-05-31

### Added

- Added `saturating_shl`.
- Added `approx_log`, `approx_log2`, `approx_log10` for `f64` log approximations.
- Added `approx_pow2` to construct from `f64` log2 approximation.
- Added `root` computing integer roots.

### Changed

- Made logarithms `usize` to match `BITS` in `pow`, `log` functions.
- Applied `track_caller` to div/rem ops to track div-by-zero easier.

## [1.0.0] — 2022-05-28

### Added

- Added comparison.
- Added add, sub, neg and sum functions.
- Added mul functions.
- Added division and remainder functions.
- Added pow and log functions.
- Added `next_power_of_two` and `next_multiple_of` functions.
- Added `checked_from_limb_slice` and `from_uint`.

### Changed

- `from_limb_slice` now handles arbitrary length slices.

## [0.3.0] — 2022-05-23

### Added

- All the binary operations (not, and, or, xor, shifts, rotate, etc)
- `Bits`, a newtype wrapped `Uint` restricted to non-numeric operations.
- Postgres `FromSql` support and JSON column support.
- `from_base_le` and `from_base_be` base conversion.
- `from_str_radix` string base conversion up to base64.
- `FromStr` trait with decimal, hex, octal and binary support.

### Changed

- `reverse_bits` is now by value instead of `&mut self`.

## [0.2.1] — 2022-05-18

### Added

- Extensive Postgres ToSql support supporting many column types.
- `TryFrom<Uint>` for primitive integer types.
- Added `From` conversions to `f32` and `f64`.
- Implement all rust formatting: `Debug`, `Display`, decimal, hex, etc.
- `>>=` operator.
- `to_base_le` and `to_base_le` base conversion spigots
- `reverse_bits`, `most_sigificant_bits` bit methods.
- Optimized `as_le_{slice,bytes)_*` accessors.

### Changed

- Rewrote `to_{be,le}_bytes_*` to use optimized methods. This has trickle-down
  effects for a lot of conversions and formatting.

## [0.2.0] — 2022-05-16

### Added

- Changelog
- CI test on stable Rust.
- Common bit-size aliases and nightly-only `Uint<BITS>` alias.
- Added `to_{be/le}_bytes_vec` and made `try_from_le_byte_iter` public.
- Added `rlp` and `fastrlp` support.
- Added `into_limbs`, `leading_zeros`, `bit_len`, `byte_len`, `checked_log2`.
- Added `primitive-types` support.

### Changed

- Changed to `Uint<BITS, LIMBS>` to get stable compatibility!
- Added generic `BYTES` parameter to `to_{be/le}_bytes`.
- Renamed `try_from_{be/le}_slice`.

## [0.1.0] — 2022-05-15

### Added

- Const-generic `Uint` structure.
- Basic `overflowing_add` implementation.
- Algorithms for division and gcd (currently unused).
- `uint!` and `const_for!` macros.
- Documentation with examples.
- Support for rand, arbitrary, quickcheck, proptest, serde
- Github actions for linting, testing, code coverage, cargo-audit.
- Pushed to crates.io.

<!-- links to version -->

[unreleased]: https://github.com/recmo/uint/compare/v1.5.1...HEAD
[1.5.1]: https://github.com/recmo/uint/releases/tag/v1.5.1
[1.5.0]: https://github.com/recmo/uint/releases/tag/v1.5.0
[1.4.1]: https://github.com/recmo/uint/releases/tag/v1.4.1
[1.4.0]: https://github.com/recmo/uint/releases/tag/v1.4.0
[1.3.0]: https://github.com/recmo/uint/releases/tag/v1.3.0
[1.2.0]: https://github.com/recmo/uint/releases/tag/v1.2.0
[1.1.0]: https://github.com/recmo/uint/releases/tag/v1.1.0
[1.0.0]: https://github.com/recmo/uint/releases/tag/v1.0.0
[0.3.0]: https://github.com/recmo/uint/releases/tag/v0.3.0
[0.2.1]: https://github.com/recmo/uint/releases/tag/v0.2.1
[0.2.0]: https://github.com/recmo/uint/releases/tag/v0.2.0
[0.1.0]: https://github.com/recmo/uint/releases/tag/v0.1.0<|MERGE_RESOLUTION|>--- conflicted
+++ resolved
@@ -11,13 +11,10 @@
 
 ### Added
 
-<<<<<<< HEAD
 - `TryFrom<Uint> for usize`
-- Hash type aliases (`H128`, `H160`, `H256`, `H512`), `From` and `Into` trait implementations for `primitive-types` hash types
-=======
-- `TryFrom<Uint>` for `isize` and `usize`
+- Bit type aliases (`B128`, `B160`, `B256`, `B512`, ...)
+- `From` and `Into` trait implementations for `primitive-types` bit types
 - Support for `bn-rs`
->>>>>>> a0ff1688
 
 ## [1.5.1] — 2022-10-24
 
