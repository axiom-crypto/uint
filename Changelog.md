--- conflicted
+++ resolved
@@ -11,16 +11,12 @@
 
 ### Added
 
-<<<<<<< HEAD
 - Added `inv_mod`, `mul_redc`, `gcd`, `gcd_extended`, `lcm`.
+- Added `sqlx` support.
 
 ### Changed
 
 - Renamed `ring_inverse` to `inv_ring`.
-=======
-- Added `inv_mod`, `gcd`, `gcd_extended`, `lcm`.
-- Added `sqlx` support.
->>>>>>> 85ca2bb2
 
 ## [1.2.0] — 2022-06-03
 
